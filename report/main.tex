--- conflicted
+++ resolved
@@ -258,19 +258,6 @@
 \subsubsection{Methodology}
 \label{AC-Method}
 
-<<<<<<< HEAD
-
-
-=======
-An actor critic agent is composed of two neural networks, an actor and a critic.
-Where the actor is the policy function, and the critic is the value function.
-The actor is used to select actions, and the critic is used to evaluate the actor's performance.
-In order to assist the performance of the agent during training, we implemented two features; bootstrapping and baseline subtraction.
-Bootstrapping is a technique that allows the agent to learn from incomplete episodes, by using the critic's value function to estimate the value of the state at the end of the episode.
-A strategy for reducing the variation of the projected value of an action or state is baseline subtraction. 
-This is done by subtracting the average value of the state from the projected value of the state.
->>>>>>> 1e0ccd43
-
 % ------------------------------------
 \subsubsection{Hyper parameter optimization}
 \label{AC-HPO}
